[build]
<<<<<<< HEAD
  command = "npm run build" 
=======
  command = "npm ci && npm run build"
>>>>>>> a38203b6
  publish = "dist"
  functions = "netlify/functions"

[build.environment]

# Production (main branch) - in.thegarden.pt
[context.production]
  [context.production.environment]
    NODE_ENV = "production"
    VITE_SUPABASE_URL = "https://guquxpxxycfmmlqajdyw.supabase.co"
    VITE_SUPABASE_ANON_KEY="eyJhbGciOiJIUzI1NiIsInR5cCI6IkpXVCJ9.eyJpc3MiOiJzdXBhYmFzZSIsInJlZiI6Imd1cXV4cHh4eWNmbW1scWFqZHl3Iiwicm9sZSI6ImFub24iLCJpYXQiOjE3MzE5MzczOTYsImV4cCI6MjA0NzUxMzM5Nn0.CaOsAbm7eALs22atCPtsaGSWc5h6QZ8ly8Bar_O3N8Y"
    VITE_STRIPE_PUBLIC_KEY="pk_live_51KRJB4Gi5eXNGIkHhMGff7jQ8QGHbyk93UyQkK1IsjtYWFCYuLIKpJqiThkmhbHq5G0IhjoUvtfuFpD3Vo0xXMMK00ZoyckXfF"

# Dev branch - dev--mellow-mandazi-f4bd0c.netlify.app
[context.dev]
  [context.dev.environment]
    NODE_ENV = "development"
    VITE_SUPABASE_URL = "https://guquxpxxycfmmlqajdyw.supabase.co"
    VITE_SUPABASE_ANON_KEY="eyJhbGciOiJIUzI1NiIsInR5cCI6IkpXVCJ9.eyJpc3MiOiJzdXBhYmFzZSIsInJlZiI6Imd1cXV4cHh4eWNmbW1scWFqZHl3Iiwicm9sZSI6ImFub24iLCJpYXQiOjE3MzE5MzczOTYsImV4cCI6MjA0NzUxMzM5Nn0.CaOsAbm7eALs22atCPtsaGSWc5h6QZ8ly8Bar_O3N8Y"
    VITE_STRIPE_PUBLIC_KEY="pk_test_51KRJB4Gi5eXNGIkHSucqLNxKB6rfUkfLroMBMYWo8E2u56xqXXsX7TLKZbMUT6IFdtTfWpJtgoEi4zQ3CZzrJiEL00aJtBw3Mu"

# Deploy previews (pull requests)
[context.deploy-preview]
  [context.deploy-preview.environment]
    NODE_ENV = "development"
    VITE_SUPABASE_URL = "https://guquxpxxycfmmlqajdyw.supabase.co"
    VITE_SUPABASE_ANON_KEY="eyJhbGciOiJIUzI1NiIsInR5cCI6IkpXVCJ9.eyJpc3MiOiJzdXBhYmFzZSIsInJlZiI6Imd1cXV4cHh4eWNmbW1scWFqZHl3Iiwicm9sZSI6ImFub24iLCJpYXQiOjE3MzE5MzczOTYsImV4cCI6MjA0NzUxMzM5Nn0.CaOsAbm7eALs22atCPtsaGSWc5h6QZ8ly8Bar_O3N8Y"
    VITE_STRIPE_PUBLIC_KEY="pk_test_51KRJB4Gi5eXNGIkHSucqLNxKB6rfUkfLroMBMYWo8E2u56xqXXsX7TLKZbMUT6IFdtTfWpJtgoEi4zQ3CZzrJiEL00aJtBw3Mu"

[[redirects]]
  from = "/*"
  to = "/index.html"
  status = 200

[[headers]]
  for = "/*"
  [headers.values]
    Access-Control-Allow-Origin = "*"
    Access-Control-Allow-Methods = "*"
    Access-Control-Allow-Headers = "*"
    Content-Security-Policy = "default-src 'self'; connect-src 'self' https://*.stripe.com https://*.supabase.co wss://*.supabase.co; script-src 'self' js.stripe.com 'unsafe-inline'; frame-src 'self' js.stripe.com; img-src 'self' data: https:; style-src 'self' 'unsafe-inline' https://fonts.googleapis.com; font-src 'self' https://fonts.gstatic.com;"
    Permissions-Policy = "payment=(self 'https://js.stripe.com'), fullscreen=(self)"<|MERGE_RESOLUTION|>--- conflicted
+++ resolved
@@ -1,9 +1,5 @@
 [build]
-<<<<<<< HEAD
   command = "npm run build" 
-=======
-  command = "npm ci && npm run build"
->>>>>>> a38203b6
   publish = "dist"
   functions = "netlify/functions"
 
