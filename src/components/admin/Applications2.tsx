--- conflicted
+++ resolved
@@ -155,12 +155,7 @@
         console.log('Applications2: Processing app', {
           id: app.id,
           email: app.user_email,
-<<<<<<< HEAD
           admin_verdicts: app.admin_verdicts
-=======
-          admin_verdicts: app.admin_verdicts,
-          credits: app.credits
->>>>>>> daf688a7
         });
         return {
           ...app,
@@ -286,11 +281,7 @@
     let newVerdictForRPC: 'thumbs_up' | 'thumbs_down' | 'remove' = clickedVerdict;
 
     if (currentAdminSavedVerdict === clickedVerdict) {
-<<<<<<< HEAD
       newVerdictForRPC = 'remove'; // This signals to the RPC to remove the verdict
-=======
-      newVerdictForRPC = 'remove'; // This signals to the RPC to remove the admin's verdict
->>>>>>> daf688a7
     }
 
     try {
