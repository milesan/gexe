import React, { useState, useEffect, useCallback, useMemo } from 'react';
import { motion, AnimatePresence } from 'framer-motion';
import { X, Calendar } from 'lucide-react';
import { useSchedulingRules } from '../hooks/useSchedulingRules';
import { getSeasonBreakdown } from '../utils/pricing';
import { format, addDays } from 'date-fns';
import { useNavigate } from 'react-router-dom';
import { bookingService } from '../services/BookingService';
import { supabase } from '../lib/supabase';
import { StripeCheckoutForm } from './StripeCheckoutForm';
import { useSession } from '../hooks/useSession';
import { formatInTimeZone } from 'date-fns-tz';
import { DiscountModal } from './DiscountModal';
import { CancellationPolicyModal } from './CancellationPolicyModal';
import { useUserPermissions } from '../hooks/useUserPermissions';
import { useCredits } from '../hooks/useCredits';
import { calculateTotalNights, calculateTotalDays } from '../utils/dates';

<<<<<<< HEAD
// Define the season breakdown type
export interface SeasonBreakdown {
  hasMultipleSeasons: boolean;
  seasons: Array<{
    name: string;
    discount: number;
    nights: number;
  }>;
}

interface BookingSummaryProps {
  selectedWeeks: Week[];
  selectedAccommodation: Accommodation | null;
  onClearWeeks: () => void;
  onClearAccommodation: () => void;
  seasonBreakdown?: SeasonBreakdown; // Optional for backward compatibility
  calculatedWeeklyAccommodationPrice: number | null;
}

// Helper function to format numbers without decimal points when they're integers
const formatNumber = (num: number, decimals: number = 1): string => {
  // Check if the number is an integer
  if (Number.isInteger(num)) {
    return num.toString();
  }
  return num.toFixed(decimals);
};

// Helper function to format price display, showing "Free" for zero
// UPDATED: Dont round
const formatPriceDisplay = (price: number): React.ReactNode => {
  console.log('[formatPriceDisplay] Input price:', price);
  if (price === 0) {
    return <span className="text-accent-primary text-xl font-mono">Free</span>;
  }

  // Check if the price is a whole number
  if (Number.isInteger(price)) {
    return `€${price}`;
  }

  // Return the price with two decimal places
  return `€${price.toFixed(2)}`;
};

// Helper function to calculate pricing details
interface PricingDetails {
  totalNights: number;
  nightlyAccommodationRate: number;
  baseAccommodationRate: number;
  effectiveBaseRate: number;
  totalAccommodationCost: number;
  totalFoodAndFacilitiesCost: number;
  subtotal: number;
  durationDiscountAmount: number;
  durationDiscountPercent: number;
  weeksStaying: number; // This will now store the DISPLAY (rounded) weeks
  totalAmount: number;
  appliedCodeDiscountValue: number;
  seasonalDiscount: number;
}

// === REVISED HELPER ===
// Accepts pre-calculated rounded weeks for consistency with display
const calculateBaseFoodCost = (
  totalNights: number, // Pass totalNights in
  displayWeeks: number, // Use the rounded weeks for calculation
  foodContribution?: number | null
): { totalBaseFoodCost: number; effectiveWeeklyRate: number } => {
  console.log('[calculateBaseFoodCost] Inputs:', {
    totalNights, // Log received nights
    displayWeeks, // Log received rounded weeks
    foodContribution,
  });

  // Determine BASE weekly food & facilities rate
  let weeklyFoodRate: number;
  const defaultWeeklyRate = 345; // Default weekly rate
=======
// Import types
import type { BookingSummaryProps, SeasonBreakdown, AppliedDiscount } from './BookingSummary/BookingSummary.types';
>>>>>>> a179a9d6

// Import hooks
import { usePricing } from './BookingSummary/BookingSummary.hooks';

// Import components
import { StayDetails } from './BookingSummary/components/StayDetails';
import { AccommodationSection } from './BookingSummary/components/AccommodationSection';
import { PriceBreakdown } from './BookingSummary/components/PriceBreakdown';
import { DiscountCodeSection } from './BookingSummary/components/DiscountCodeSection';
import { CreditsSection } from './BookingSummary/components/CreditsSection';
import { ConfirmButtons } from './BookingSummary/components/ConfirmButtons';

// Import utils
import { formatPriceDisplay } from './BookingSummary/BookingSummary.utils';

export function BookingSummary({
  selectedWeeks,
  selectedAccommodation,
  onClearWeeks,
  onClearAccommodation,
  seasonBreakdown: initialSeasonBreakdown,
  calculatedWeeklyAccommodationPrice
}: BookingSummaryProps) {
  // --- ADDED LOGGING: Check received prop value ---
  console.log('[BookingSummary] --- PROPS CHECK ---');
  console.log('[BookingSummary] Received calculatedWeeklyAccommodationPrice PROP:', calculatedWeeklyAccommodationPrice);
  // --- END ADDED LOGGING ---

  // --- LOGGING: Initial props and state ---
  console.log('[BookingSummary] --- Component Render Start ---');
  console.log('[BookingSummary] Initial Props Received:', {
    selectedWeeksCount: selectedWeeks?.length,
    selectedAccommodationId: selectedAccommodation?.id,
    selectedAccommodationTitle: selectedAccommodation?.title,
    initialSeasonBreakdownProvided: !!initialSeasonBreakdown,
    calculatedWeeklyAccommodationPrice, // Log the prop value
  });
  // Log specifically if it's the test accommodation
  if (selectedAccommodation?.type === 'test') {
    console.log('[BookingSummary] TEST ACCOMMODATION SELECTED - calculatedWeeklyAccommodationPrice:', calculatedWeeklyAccommodationPrice);
  }
  console.log('[BookingSummary] Raw selectedWeeks:', selectedWeeks.map(w => ({ start: w.startDate?.toISOString(), end: w.endDate?.toISOString(), flex: w.selectedFlexDate?.toISOString() })));

  const [isBooking, setIsBooking] = useState(false);
  console.log('[BookingSummary] useState(isBooking) called');
  
  const [error, setError] = useState<string | null>(null);
  console.log('[BookingSummary] useState(error) called');
  
  const [showStripeModal, setShowStripeModal] = useState(false);
  console.log('[BookingSummary] useState(showStripeModal) called');
  
  const [authToken, setAuthToken] = useState('');
  console.log('[BookingSummary] useState(authToken) called');
  
  const [selectedCheckInDate, setSelectedCheckInDate] = useState<Date | null>(null);
  const [showDatePicker, setShowDatePicker] = useState(false);
  
  // New state for food and facilities contribution
  const [foodContribution, setFoodContribution] = useState<number | null>(null);
  const [showDiscountDetails, setShowDiscountDetails] = useState(false);
  const [testPaymentAmount, setTestPaymentAmount] = useState<number | null>(null);
  const [showDiscountModal, setShowDiscountModal] = useState(false);
  const [showCancellationModal, setShowCancellationModal] = useState(false);

  // --- State for Discount Code ---
  const [discountCodeInput, setDiscountCodeInput] = useState('');
  const [appliedDiscount, setAppliedDiscount] = useState<AppliedDiscount | null>(null);
  const [discountError, setDiscountError] = useState<string | null>(null);
  const [isApplyingDiscount, setIsApplyingDiscount] = useState(false);
  // --- End Discount Code State ---

  // --- State for Credits ---
  const [creditsToUse, setCreditsToUse] = useState<number>(0);
  const [creditsEnabled, setCreditsEnabled] = useState<boolean>(true); // Default to using credits
  const { credits: availableCredits, loading: creditsLoading, refresh: refreshCredits } = useCredits();
  // --- End Credits State ---

  // State for internally calculated season breakdown
  const [seasonBreakdownState, setSeasonBreakdownState] = useState<SeasonBreakdown | undefined>(initialSeasonBreakdown);
  const [accommodations, setAccommodations] = useState<any[]>([]);
  console.log('[BookingSummary] Initial State Values:', {
      isBooking, error, showStripeModal, authToken: !!authToken, selectedCheckInDate, showDatePicker, foodContribution, showDiscountDetails, testPaymentAmount, showDiscountModal,
      seasonBreakdownStateExists: !!seasonBreakdownState,
      accommodationsCount: accommodations.length, // Log initial count
  });

  // --- LOGGING: Track selectedAccommodation prop changes ---
  useEffect(() => {
    console.log('[BookingSummary] PROP CHANGE: selectedAccommodation updated:', {
        id: selectedAccommodation?.id,
        title: selectedAccommodation?.title,
        base_price: selectedAccommodation?.base_price,
        is_unlimited: selectedAccommodation?.is_unlimited,
    });
  }, [selectedAccommodation]);
  // --- END LOGGING ---

  // Hooks
  const { getArrivalDepartureForDate } = useSchedulingRules();
  const navigate = useNavigate();
  const session = useSession();
  const { isAdmin, isLoading: permissionsLoading } = useUserPermissions(session?.session);
  const userEmail = session?.session?.user?.email; // Also update this to use session.session

  // Get flexible dates from the first week if available
  const flexibleDates = selectedWeeks[0]?.flexibleDates;
  const hasFlexibleDates = flexibleDates && flexibleDates.length > 0;

  // --- LOGGING: Season Breakdown Calculation Effect ---
  // Log state *before* the effect runs
  console.log('[BookingSummary] State BEFORE season breakdown effect:', {
    accommodationsCount: accommodations.length,
    seasonBreakdownStateExists: !!seasonBreakdownState,
  });

  // Update season breakdown when selected weeks or accommodation change
  useEffect(() => {
    console.log('[BookingSummary] --- Running Season Breakdown Effect ---');
    console.log('[BookingSummary] Effect Dependencies:', {
      selectedWeeksLength: selectedWeeks.length,
      selectedAccommodationId_Prop: selectedAccommodation?.id,
      // Note: Explicitly removing accommodations state from dependencies if not needed for lookup
    });

    // --- Get details directly from prop ---
    const accommodationPrice = selectedAccommodation?.base_price ?? 0;
    const accommodationTitle = selectedAccommodation?.title ?? '';
    console.log('[BookingSummary] Effect: Using selectedAccommodation PROP details:', {
      id: selectedAccommodation?.id,
      title: accommodationTitle,
      price: accommodationPrice,
    });

    // --- Where does the 'accommodations' state list come from? ---
    // If you still need to look up something in the `accommodations` list, log it here:
    // const foundAccommodationInState = accommodations.find(a => a.id === selectedAccommodation?.id);
    // console.log('[BookingSummary] Effect: Result of finding accommodation in STATE list:', {
    //   found: !!foundAccommodationInState,
    //   stateListCount: accommodations.length
    // });
    // If the lookup IS still needed, restore 'accommodations' to dependency array below.


    // --- Calculation Logic ---
    if (selectedWeeks.length > 0 && accommodationPrice > 0 && !accommodationTitle.toLowerCase().includes('dorm')) {
      console.log('[BookingSummary] Effect: Conditions met for calculation (Weeks > 0, Price > 0, Not Dorm).');
      if (selectedWeeks[0]?.startDate && selectedWeeks[selectedWeeks.length - 1]?.endDate) {
        const startDate = selectedWeeks[0].startDate;
        const endDate = selectedWeeks[selectedWeeks.length - 1].endDate;
         console.log('[BookingSummary] Effect: Calculating breakdown with dates:', { start: startDate.toISOString(), end: endDate.toISOString() });
        const breakdown = getSeasonBreakdown(startDate, endDate);
        console.log('[BookingSummary] Effect: Calculated breakdown:', JSON.stringify(breakdown, null, 2));

        // Avoid unnecessary state update
        if (JSON.stringify(breakdown) !== JSON.stringify(seasonBreakdownState)) {
            console.log('[BookingSummary] Effect: *** Setting NEW season breakdown state ***');
            setSeasonBreakdownState(breakdown);
        } else {
            console.log('[BookingSummary] Effect: Calculated breakdown matches current state. No update.');
        }
      } else {
        console.warn('[BookingSummary] Effect: Cannot calculate breakdown - missing start/end dates.');
        if (seasonBreakdownState !== undefined) {
           console.log('[BookingSummary] Effect: *** Clearing season breakdown state (missing dates) ***');
           setSeasonBreakdownState(undefined);
        }
      }
    } else {
      // Determine reason for not calculating/clearing
      let reason = 'Unknown';
      if (selectedWeeks.length === 0) reason = 'No weeks selected.';
      else if (!selectedAccommodation) reason = 'No accommodation selected (prop).';
      else if (accommodationPrice === 0) reason = 'Accommodation price is 0.';
      else if (accommodationTitle.toLowerCase().includes('dorm')) reason = 'Accommodation is Dorm.';

      if (seasonBreakdownState !== undefined) {
          console.log(`[BookingSummary] Effect: *** Clearing season breakdown state. Reason: ${reason} ***`);
          setSeasonBreakdownState(undefined);
      } else {
          console.log(`[BookingSummary] Effect: Season breakdown not applicable or already clear. Reason: ${reason}`);
      }
    }
    console.log('[BookingSummary] --- Finished Season Breakdown Effect ---');
    // Dependencies: Rely only on props/values directly used in the effect's logic
    // Removed 'accommodations' unless it's re-added for the lookup. Added seasonBreakdownState for comparison.
  }, [selectedWeeks, selectedAccommodation, getSeasonBreakdown, seasonBreakdownState]);
  // --- END LOGGING ---

<<<<<<< HEAD
  // Calculate pricing details - MEMOIZED (applying duration discount to food)
  const pricing = useMemo((): PricingDetails => {
    console.log('[BookingSummary] --- Recalculating Pricing (useMemo) ---');
    console.log('[BookingSummary] useMemo Inputs:', {
      selectedWeeksLength: selectedWeeks.length,
      selectedAccommodationId_Prop: selectedAccommodation?.id,
      calculatedWeeklyAccommodationPrice_Prop: calculatedWeeklyAccommodationPrice,
      foodContribution,
      appliedDiscount,
    });
    // --- ADDED LOGGING: Check prop value *inside* memo ---
    console.log('[BookingSummary] useMemo: Using calculatedWeeklyAccommodationPrice PROP:', calculatedWeeklyAccommodationPrice);
    // --- END ADDED LOGGING ---

    // === Calculate fundamental values: nights, complete weeks (for discount), exact decimal weeks ===
    const totalNights = calculateTotalNights(selectedWeeks);
    const completeWeeks = calculateDurationDiscountWeeks(selectedWeeks); // Uses floor(days/7)
    const exactWeeksDecimal = calculateTotalWeeksDecimal(selectedWeeks); // Returns full precision days/7

    // === NEW: Calculate weeks rounded for display (WYSIWYG) ===
    const displayWeeks = selectedWeeks.length > 0 ? Math.round(exactWeeksDecimal * 10) / 10 : 0;
    console.log('[BookingSummary] useMemo: Calculated Weeks:', { totalNights, completeWeeks, exactWeeksDecimal, displayWeeks });

    // === Calculate Accommodation Cost using DISPLAY (rounded) weeks for WYSIWYG ===
    const weeklyAccPrice = calculatedWeeklyAccommodationPrice ?? 0;

    // --- ADDED LOGGING: Check inputs before multiplication ---
    console.log('[BookingSummary] useMemo: Inputs for Accommodation Cost CALCULATION:', {
      weeklyAccPrice_Used: weeklyAccPrice, // Value used in calculation
      displayWeeks_Multiplier: displayWeeks, // The multiplier
    });
    // --- END ADDED LOGGING ---

    const totalAccommodationCost = parseFloat((weeklyAccPrice * displayWeeks).toFixed(2));
    console.log('[BookingSummary] useMemo: Calculated Accommodation Cost (using DISPLAY weeks):', { weeklyAccPrice, displayWeeks, totalAccommodationCost });
    // VERIFICATION LOG (keeping for now, should show integer * rounded_decimal)
    console.log('[BookingSummary] useMemo: VERIFYING Cost Calc:', {
        integerWeeklyRate: weeklyAccPrice, // Should be integer
        decimalWeeks: exactWeeksDecimal, // Should be decimal
        calculatedTotal: totalAccommodationCost // Result of integer * decimal
    });

    // === Calculate BASE Food Cost using DISPLAY (rounded) weeks ===
    const { totalBaseFoodCost, effectiveWeeklyRate } = calculateBaseFoodCost(
        totalNights, // Pass totalNights
        displayWeeks, // Pass rounded display weeks
        foodContribution
    );
    console.log('[BookingSummary] useMemo: Calculated Base Food Cost (based on rounded display weeks):', { totalBaseFoodCost, effectiveWeeklyRate });

    // === Determine Duration Discount % using COMPLETE weeks ===
    const rawDurationDiscountPercent = getDurationDiscount(completeWeeks);
    // === NEW: Round the discount factor to match display (WYSIWYG) ===
    console.log('[BookingSummary] useMemo: Determined Duration Discount % (using complete weeks):', { rawDurationDiscountPercent });

    // === Apply ROUNDED Discount % to BASE Food Cost (which was calculated using rounded weeks) ===
    // 1. Calculate the effective *integer* weekly F&F cost *after* discount (matching slider display)
    const baseWeeklyRateForCalc = foodContribution ?? (totalNights <= 6 ? 345 : 240); // Get base rate from slider or default
    const displayedWeeklyFFCost = Math.round(baseWeeklyRateForCalc * (1 - rawDurationDiscountPercent));
    // 2. Multiply this displayed weekly cost by the displayed number of weeks
    const finalFoodCost = parseFloat((displayedWeeklyFFCost * displayWeeks).toFixed(2));
    // 3. Recalculate the discount amount based on the difference (for display/info purposes)
    const foodDiscountAmount = parseFloat((totalBaseFoodCost - finalFoodCost).toFixed(2)); // Base cost (base rate * display weeks) - final cost

    console.log('[BookingSummary] useMemo: Calculated Final Food Cost (WYSIWYG):', { 
      baseWeeklyRateForCalc,
      rawDurationDiscountPercent, 
      displayedWeeklyFFCost, // Integer weekly cost after discount
      displayWeeks, // Decimal weeks display
      finalFoodCost, // displayedWeeklyFFCost * displayWeeks
      totalBaseFoodCost, // For comparison
      foodDiscountAmount // Recalculated difference
    });

    // 4. Combine results
    const subtotal = parseFloat((+totalAccommodationCost + +finalFoodCost).toFixed(2));
    console.log('[BookingSummary] useMemo: Calculated Subtotal:', { totalAccommodationCost, finalFoodCost, subtotal });

        // --- START: Apply Discount Code --- 
    let finalTotalAmount = subtotal;
    let discountCodeAmount = 0;
    let subtotalBeforeDiscountCode = subtotal; // Store the subtotal before this specific discount code

    if (appliedDiscount && subtotalBeforeDiscountCode > 0) {
        const discountPercentage = appliedDiscount.percentage_discount / 100;
        const appliesTo = appliedDiscount.applies_to || 'total'; // Default to 'total' for safety

        let amountToDiscountFrom = 0;

        if (appliesTo === 'accommodation') {
            amountToDiscountFrom = totalAccommodationCost;
        } else if (appliesTo === 'food_facilities') {
            amountToDiscountFrom = finalFoodCost; // This is F&F cost after duration discount but before code discount
        } else { // 'total' or any other fallback
            amountToDiscountFrom = subtotalBeforeDiscountCode;
        }

        if (amountToDiscountFrom > 0) { // Only calculate discount if the target component has a cost
            discountCodeAmount = parseFloat((amountToDiscountFrom * discountPercentage).toFixed(2));
        } else {
            discountCodeAmount = 0; // No discount if the target component is free or N/A
        }
        
        // The final total amount is the original subtotal (before this code) minus the calculated discount code amount.
        finalTotalAmount = parseFloat((subtotalBeforeDiscountCode - discountCodeAmount).toFixed(2));

        // Ensure total doesn't go below zero
        if (finalTotalAmount < 0) finalTotalAmount = 0;

        console.log('[BookingSummary] useMemo: Applied Discount Code:', {
            code: appliedDiscount.code,
            percentage: appliedDiscount.percentage_discount,
            appliesTo: appliesTo,
            amountComponentTargeted: amountToDiscountFrom, // Log the base amount for discount calculation
            subtotalBeforeCodeDiscount: subtotalBeforeDiscountCode,
            discountCodeAmountApplied: discountCodeAmount,
            finalTotalAmountAfterCodeDiscount: finalTotalAmount
        });
    } else {
         console.log('[BookingSummary] useMemo: No discount code applied or subtotal is zero.');
    }
    // --- END: Apply Discount Code ---

    // 5. Construct the final object
    const calculatedPricingDetails: PricingDetails = {
      totalNights,
      totalAccommodationCost,
      totalFoodAndFacilitiesCost: finalFoodCost,
      subtotal,
      totalAmount: finalTotalAmount,
      appliedCodeDiscountValue: discountCodeAmount,
      weeksStaying: displayWeeks,
      effectiveBaseRate: effectiveWeeklyRate,
      nightlyAccommodationRate: totalNights > 0 ? +(totalAccommodationCost / totalNights).toFixed(2) : 0,
      baseAccommodationRate: selectedAccommodation?.base_price || 0,
      durationDiscountAmount: foodDiscountAmount,
      durationDiscountPercent: rawDurationDiscountPercent * 100,
      seasonalDiscount: 0,
    };

    // ADDED LOG BLOCK: Values right before returning details
    console.log('[BookingSummary] useMemo: Final Calculation Values for Food Cost', {
      displayWeeks, // The rounded weeks used
      foodContribution, // The input from the slider
      totalBaseFoodCost, // displayWeeks * foodContribution
      completeWeeks, // For discount lookup
      rawDurationDiscountPercent, // Raw discount %
      finalFoodCost_unrounded: finalFoodCost, // Base * (1 - Discount) BEFORE final display rounding
    });

    // --- START TEST ACCOMMODATION OVERRIDE ---
    if (selectedAccommodation?.type === 'test') {
      console.log('[BookingSummary] useMemo: OVERRIDING costs for TEST accommodation.');
      calculatedPricingDetails.totalFoodAndFacilitiesCost = 0;
      calculatedPricingDetails.subtotal = calculatedPricingDetails.totalAccommodationCost; // Keep accom cost, just zero out food
      calculatedPricingDetails.totalAmount = calculatedPricingDetails.totalAccommodationCost; // Total is just accom cost
      calculatedPricingDetails.durationDiscountAmount = 0; // No food discount applicable
    }
    // --- END TEST ACCOMMODATION OVERRIDE ---

    console.log('[BookingSummary] useMemo: Pricing calculation COMPLETE. Result:', calculatedPricingDetails);
    console.log('[BookingSummary] --- Finished Pricing Recalculation (useMemo) ---');
    return calculatedPricingDetails;

  }, [selectedWeeks, calculatedWeeklyAccommodationPrice, foodContribution, selectedAccommodation, appliedDiscount]);
=======
  // Calculate pricing details - MEMOIZED using custom hook
  const pricing = usePricing({
    selectedWeeks,
    selectedAccommodation,
    calculatedWeeklyAccommodationPrice,
    foodContribution,
    appliedDiscount
  });
>>>>>>> a179a9d6

  const isStateOfTheArtist = useMemo(() => {
    if (selectedWeeks.length === 1) {
      const weekName = selectedWeeks[0]?.name?.toLowerCase() || '';
      const targetName = 'state of the art[ist]';
      const isMatch = weekName.includes(targetName);
      return isMatch;
    }
    return false;
  }, [selectedWeeks]);

  // Calculate final amount after credits
  const finalAmountAfterCredits = useMemo(() => {
    const afterCredits = Math.max(0, pricing.totalAmount - creditsToUse);
    console.log('[BookingSummary] Final amount after credits:', afterCredits, '(totalAmount:', pricing.totalAmount, ', credits:', creditsToUse, ')');
    return afterCredits;
  }, [pricing.totalAmount, creditsToUse]);

  // Always update the check-in date when selectedWeeks changes
  useEffect(() => {
    console.log('[BookingSummary] useEffect[selectedWeeks] - Updating check-in date...');
    if (selectedWeeks.length > 0) {
      // Check if the first week has a selectedFlexDate property (from flexible check-in)
      if (selectedWeeks[0].selectedFlexDate) {
        console.log('[BookingSummary] Using selectedFlexDate from first week:', formatDateForDisplay(selectedWeeks[0].selectedFlexDate));
        setSelectedCheckInDate(selectedWeeks[0].selectedFlexDate);
        console.log('[BookingSummary] Selected check-in date:', selectedWeeks[0]);
      } else {
        // Otherwise use the week's start date
        console.log('[BookingSummary] Using default start date from first week:', formatDateForDisplay(selectedWeeks[0].startDate));
        setSelectedCheckInDate(selectedWeeks[0].startDate);
      }
    } else {
      setSelectedCheckInDate(null);
    }
  }, [selectedWeeks]); // Only depend on selectedWeeks changing

  // Initialize food contribution based on number of nights/weeks (USE BASE RATES for slider)
  useEffect(() => {
    console.log('[BookingSummary] useEffect[selectedWeeks] - Initializing BASE food contribution range...');
    if (selectedWeeks.length > 0) {
      const totalNights = calculateTotalNights(selectedWeeks);
      // Set default contribution to the middle of the BASE range (undiscounted)
      if (totalNights <= 6) {
        // Base range for 1 week: €345-€390
        const min = 345;
        const max = 390;
        const defaultContribution = Math.round((min + max) / 2);
        setFoodContribution(defaultContribution);
        console.log('[BookingSummary] Setting default BASE food contribution for short stay:', defaultContribution, 'per week');
      } else {
        // Base range for 2+ weeks: €240-€390
        const min = 240;
        const max = 390;
        const defaultContribution = Math.round((min + max) / 2);
        setFoodContribution(defaultContribution);
        console.log('[BookingSummary] Setting default BASE food contribution for long stay:', defaultContribution, 'per week');
      }
    } else {
      setFoodContribution(null);
      console.log('[BookingSummary] Clearing food contribution');
    }
    // No longer depends on pricing.durationDiscountPercent
  }, [selectedWeeks]);

  // Log when food contribution changes (for debugging slider/pricing interaction)
  useEffect(() => {
    if (foodContribution !== null) {
      console.log('[BookingSummary] STATE CHANGE: foodContribution updated:', foodContribution);
    }
  }, [foodContribution]);

  // Auto-set credits to use when pricing or available credits change
  useEffect(() => {
    if (creditsEnabled && !creditsLoading && pricing.totalAmount > 0) {
      // Automatically set credits to use (min of available credits or total amount)
      const maxCreditsToUse = Math.min(availableCredits, Math.floor(pricing.totalAmount));
      setCreditsToUse(maxCreditsToUse);
      console.log('[BookingSummary] Auto-setting credits to use:', maxCreditsToUse, 'from available:', availableCredits);
    } else if (!creditsEnabled) {
      setCreditsToUse(0);
      console.log('[BookingSummary] Credits disabled, setting to 0');
    }
  }, [pricing.totalAmount, availableCredits, creditsEnabled, creditsLoading]);

  // Validate that a check-in date is selected
  const validateCheckInDate = useCallback(() => {
    console.log('[BookingSummary] Validating check-in date. Selected:', selectedCheckInDate?.toISOString());
    if (!selectedCheckInDate) {
      console.log('[BookingSummary] Validation FAILED: No check-in date selected');
      setError('Please select a check-in date');
      return false;
    }

    // Add detailed logging here
    if (hasFlexibleDates && flexibleDates) {
      console.log('[BookingSummary] Validating flex date. Selected Check In:', selectedCheckInDate.toISOString(), selectedCheckInDate.toString());
      flexibleDates.forEach((date, index) => {
        console.log(`[BookingSummary] Flex Date Option ${index}:`, date.toISOString(), date.toString());
        // Use UTC comparison instead of isSameDay
        const areDatesSameUTC = date.getUTCFullYear() === selectedCheckInDate.getUTCFullYear() &&
                               date.getUTCMonth() === selectedCheckInDate.getUTCMonth() &&
                               date.getUTCDate() === selectedCheckInDate.getUTCDate();
        console.log(`[BookingSummary] areDatesSameUTC(flexDate ${index}, selectedCheckInDate)?`, areDatesSameUTC);
      });
      // Perform the check using UTC comparison
      const isValid = flexibleDates.some(date => 
        date.getUTCFullYear() === selectedCheckInDate.getUTCFullYear() &&
        date.getUTCMonth() === selectedCheckInDate.getUTCMonth() &&
        date.getUTCDate() === selectedCheckInDate.getUTCDate()
      );
      console.log('[BookingSummary] Overall isValid based on UTC comparison:', isValid);
    }
    // End of added logging

    // Use UTC comparison for the actual validation check
    if (hasFlexibleDates && !flexibleDates?.some(date => 
        date.getUTCFullYear() === selectedCheckInDate.getUTCFullYear() &&
        date.getUTCMonth() === selectedCheckInDate.getUTCMonth() &&
        date.getUTCDate() === selectedCheckInDate.getUTCDate()
      )) {
      console.log('[BookingSummary] Invalid check-in date selected (based on UTC comparison):', selectedCheckInDate);
      setError('Please select a valid check-in date from the available options');
      return false;
    }
    return true;
  }, [selectedCheckInDate, hasFlexibleDates, flexibleDates]);

  useEffect(() => {
    console.log('[BookingSummary] useEffect(getSession) called');
    console.log('[Booking Summary] Getting Supabase session...');
    supabase.auth.getSession().then(res => {
      const token = res?.data?.session?.access_token;
      console.log('[Booking Summary] Auth token retrieved:', !!token);
      if(token && token !== '') {
        setAuthToken(token);
      } else {
        console.warn('[Booking Summary] No auth token found');
        setError('Authentication required. Please sign in again.');
      }
    }).catch(err => {
      console.error('[Booking Summary] Error getting session:', err);
      setError('Failed to authenticate. Please try again.');
    });
  }, []);

  // Validate availability before showing Stripe modal
  const validateAvailability = async () => {
    console.log('[Booking Summary] Validating availability...');
    if (!selectedAccommodation || selectedWeeks.length === 0) {
      console.warn('[Booking Summary] Missing accommodation or weeks for validation');
      setError('Please select accommodation and dates first.');
      return false;
    }

    const startDate = selectedWeeks[0].startDate;
    const endDate = selectedWeeks[selectedWeeks.length - 1].endDate;
    
    console.log('[Booking Summary] Checking availability for:', {
      accommodation: selectedAccommodation.title,
      startDate: startDate.toISOString(),
      endDate: endDate.toISOString()
    });

    // If accommodation is unlimited, it's always available
    if (selectedAccommodation.is_unlimited) {
      console.log('[Booking Summary] Accommodation is unlimited, skipping availability check');
      return true;
    }

    try {
      const availability = await bookingService.getAvailability(startDate, endDate);
      const accommodationAvailability = availability.find(a => a.accommodation_id === selectedAccommodation.id);
      const isAvailable = accommodationAvailability?.is_available ?? false;
      console.log('[Booking Summary] Availability check result:', {
        isAvailable,
        accommodationId: selectedAccommodation.id
      });
      return isAvailable;
    } catch (err) {
      console.error('[Booking Summary] Error checking availability:', err);
      return false;
    }
  };

  const handleBookingSuccess = useCallback(async (paymentIntentId?: string) => {
    // Added optional paymentIntentId
    console.log('[BookingSummary] handleBookingSuccess called. Payment Intent ID:', paymentIntentId || 'N/A');
    try {
      if (!selectedAccommodation || selectedWeeks.length === 0 || !selectedCheckInDate) {
        console.error('[Booking Summary] Missing required info for booking success:', { selectedAccommodation: !!selectedAccommodation, selectedWeeks: selectedWeeks.length > 0, selectedCheckInDate: !!selectedCheckInDate });
        throw new Error('Missing required booking information');
      }

      // Calculate check-out date based on the selected check-in date
      const totalDays = calculateTotalDays(selectedWeeks);
      const checkOut = addDays(selectedCheckInDate, totalDays-1);

      console.log('[Booking Summary] Starting booking process...');
      console.log('[Booking Summary] handleBookingSuccess: Raw Dates:', { // ADDED LOG BLOCK
        selectedCheckInDate_ISO: selectedCheckInDate.toISOString(),
        selectedCheckInDate_Raw: selectedCheckInDate,
        checkOut_ISO: checkOut.toISOString(),
        checkOut_Raw: checkOut
      });
      setIsBooking(true);
      setError(null);
      
      try {
        // (Pricing should already be rounded to 2 decimal places)
        const roundedTotal = pricing.totalAmount;
        console.log('[Booking Summary] Calculated rounded total for booking/confirmation:', roundedTotal);

        const formattedCheckIn = formatInTimeZone(selectedCheckInDate, 'UTC', 'yyyy-MM-dd');
        const formattedCheckOut = formatInTimeZone(checkOut, 'UTC', 'yyyy-MM-dd');
        console.log('[Booking Summary] Creating booking with FORMATTED (UTC) dates and ROUNDED total:', { 
          formattedCheckIn,
          formattedCheckOut,
          accommodationId: selectedAccommodation.id,
          totalPrice: roundedTotal // Use rounded total
        });

        // Add applied discount code if present
        const bookingPayload: any = {
          accommodationId: selectedAccommodation.id,
          checkIn: formattedCheckIn,
          checkOut: formattedCheckOut,
          totalPrice: roundedTotal // Send the final price calculated by the frontend
        };

        if (appliedDiscount?.code) {
            bookingPayload.appliedDiscountCode = appliedDiscount.code;
            console.log("[Booking Summary] Adding applied discount code to booking payload:", appliedDiscount.code);
        }

        // Add credits used if any
        if (creditsToUse > 0) {
            bookingPayload.creditsUsed = creditsToUse;
            console.log("[Booking Summary] Adding credits used to booking payload:", creditsToUse);
        }

        const booking = await bookingService.createBooking(bookingPayload);

        console.log("[Booking Summary] Booking created:", booking);
        
        // Refresh credits manually to ensure UI updates immediately
        if (creditsToUse > 0) {
          console.log("[Booking Summary] Credits used, manually refreshing credits");
          try {
            await refreshCredits();
            console.log("[Booking Summary] Credits refreshed successfully");
            
            // Add a fallback refresh with delay in case the first one was too fast
            setTimeout(async () => {
              console.log("[Booking Summary] Fallback credits refresh after 1 second");
              try {
                await refreshCredits();
                console.log("[Booking Summary] Fallback credits refresh completed");
              } catch (err) {
                console.error("[Booking Summary] Fallback credits refresh failed:", err);
              }
            }, 1000);
          } catch (err) {
            console.error("[Booking Summary] Error refreshing credits:", err);
          }
        }
        
        // Updated navigation to match the route in AuthenticatedApp.tsx
        navigate('/confirmation', { 
          state: { 
            booking: {
              ...booking,
              accommodation: selectedAccommodation.title,
              guests: selectedAccommodation.inventory,
              totalPrice: roundedTotal, // Use rounded total
              checkIn: selectedCheckInDate,
              checkOut: checkOut
            }
          } 
        });
      } catch (err) {
        console.error('[Booking Summary] Error creating booking:', err);
        setError('Failed to create booking. Please try again.');
        setIsBooking(false);
      }
    } catch (err) {
      console.error('[Booking Summary] Error in booking success handler:', err);
      setError('An error occurred. Please try again.');
      setIsBooking(false);
    }
  }, [selectedAccommodation, selectedWeeks, selectedCheckInDate, navigate, pricing.totalAmount, appliedDiscount, creditsToUse, refreshCredits]);

  const handleConfirmClick = async () => {
    console.log('[Booking Summary] Confirm button clicked.');
    console.log('[Booking Summary] handleConfirmClick: Initial selectedCheckInDate:', selectedCheckInDate?.toISOString(), selectedCheckInDate); // ADDED LOG
    setError(null); // Clear previous errors

    if (!validateCheckInDate()) {
      console.warn('[Booking Summary] Confirm FAILED: Check-in date validation failed.');
      return;
    }
    
    if (!selectedAccommodation) {
      console.warn('[Booking Summary] No accommodation selected');
      setError('Please select an accommodation');
      return;
    }
    
    try {
      // Check if the accommodation is still available
      const isAvailable = await validateAvailability();
      if (!isAvailable) {
        console.warn('[Booking Summary] Accommodation is no longer available');
        setError('This accommodation is no longer available for the selected dates');
        return;
      }
      
      // If the final amount is 0 (fully paid with credits), skip payment
      if (finalAmountAfterCredits === 0 && creditsToUse > 0) {
        console.log('[Booking Summary] Total is 0 after credits, skipping payment');
        await handleBookingSuccess();
        return;
      }
      
      // If we have a valid auth token, show the Stripe modal
      if (authToken) {
        console.log('[Booking Summary] Showing Stripe modal');
        setShowStripeModal(true);
      } else {
        console.warn('[Booking Summary] No auth token, redirecting to login');
        setError('Please sign in to continue with your booking');
        navigate('/login', { 
          state: { 
            returnTo: '/book',
            message: 'Please sign in to complete your booking' 
          } 
        });
      }
    } catch (err) {
      console.error('[Booking Summary] Error in confirm click handler:', err);
      setError('An error occurred. Please try again.');
    }
  };

  const handleAdminConfirm = async () => {
    console.log('[Booking Summary] Admin confirm button clicked.');
    console.log('[Booking Summary] handleAdminConfirm: Initial selectedCheckInDate:', selectedCheckInDate?.toISOString(), selectedCheckInDate); // ADDED LOG
    setError(null);

    if (!validateCheckInDate()) {
      console.warn('[Booking Summary] Admin Confirm FAILED: Check-in date validation failed.');
      return;
    }
    
    if (!selectedAccommodation) {
      console.warn('[Booking Summary] No accommodation selected');
      setError('Please select an accommodation');
      return;
    }
    
    try {
      // For admin, we skip payment and go straight to booking success
      await handleBookingSuccess();
    } catch (err) {
      console.error('[Booking Summary] Error in admin confirm handler:', err);
      setError('An error occurred. Please try again.');
    }
  };

  // --- Placeholder Handlers for Discount Code ---
  const handleApplyDiscount = useCallback(async () => {
    const codeToApply = discountCodeInput.trim().toUpperCase(); // Standardize
    if (!codeToApply) return;

    console.log('[BookingSummary] Applying discount code:', codeToApply);
    setIsApplyingDiscount(true);
    setError(null); 
    setDiscountError(null);
    setAppliedDiscount(null); // Clear previous discount first

    try {
      // Get the current session token for authorization
      const sessionResponse = await supabase.auth.getSession();
      const token = sessionResponse?.data?.session?.access_token;

      if (!token) {
          throw new Error('Authentication token not found. Please sign in.');
      }

      // Get Supabase URL from the client
      const supabaseUrl = import.meta.env.VITE_SUPABASE_URL || 'https://lpsdzjvyvufwqrnuafqd.supabase.co';
      
      // Use direct fetch instead of Supabase Functions API
      console.log('[BookingSummary] Sending discount code validation request');
      const response = await fetch(`${supabaseUrl}/functions/v1/validate-discount-code`, {
        method: 'POST',
        headers: {
          'Content-Type': 'application/json',
          'Authorization': `Bearer ${token}`
        },
        body: JSON.stringify({ code: codeToApply })
      });
      
      // Always get the response as text first to properly handle both success and error responses
      const responseText = await response.text();
      console.log('[BookingSummary] Raw response:', responseText);
      
      // Try to parse the response as JSON
      let responseData;
      try {
        responseData = JSON.parse(responseText);
        console.log('[BookingSummary] Parsed response data:', responseData);
      } catch (parseError) {
        console.error('[BookingSummary] Failed to parse response as JSON:', parseError);
        setDiscountError('Invalid response from server');
        return;
      }
      
      // If response is not ok, handle the error
      if (!response.ok) {
        const errorMessage = responseData?.error || 'Invalid code';
        console.error('[BookingSummary] Error response:', errorMessage);
        setDiscountError(errorMessage);
        return;
      }
      
      // --- Success Case --- 
      if (responseData && responseData.code && typeof responseData.percentage_discount === 'number') {
        console.log("[BookingSummary] code validated successfully:", responseData);
        setAppliedDiscount({
          code: responseData.code,
          percentage_discount: responseData.percentage_discount,
          applies_to: responseData.applies_to || 'total'
        });
        setDiscountCodeInput(''); // Clear input on success
      } else {
        // Malformed success response
        console.warn("[BookingSummary] Discount validation returned unexpected data:", responseData);
        setDiscountError('Invalid response from validation service');
      }
    } catch (error) {
      // This now only catches network errors, not HTTP error responses
      console.error('[BookingSummary] Network error during discount validation:', error);
      setDiscountError(error instanceof Error ? error.message : 'Failed to connect to validation service');
    } finally {
      setIsApplyingDiscount(false);
    }
  }, [discountCodeInput, supabase]);

  const handleRemoveDiscount = useCallback(() => {
    console.log('[BookingSummary] Removing applied discount');
    setAppliedDiscount(null);
    setDiscountCodeInput(''); // Also clear the input maybe?
    setDiscountError(null);
  }, []);
  // --- End Placeholder Handlers ---

  // --- LOGGING: Final Render Values ---
  console.log('[BookingSummary] --- Final Render Values ---');
  console.log('[BookingSummary] Pricing details:', pricing);
  console.log('[BookingSummary] Selected Check-in Date:', selectedCheckInDate?.toISOString());
  console.log('[BookingSummary] Food Contribution:', foodContribution);
  console.log('[BookingSummary] Season Breakdown State:', seasonBreakdownState ? JSON.stringify(seasonBreakdownState) : 'undefined');
  console.log('[BookingSummary] Is Admin:', isAdmin);
  console.log('[BookingSummary] Error state:', error);
  console.log('[BookingSummary] Is Booking state:', isBooking);
  console.log('[BookingSummary] Show Stripe Modal state:', showStripeModal);
  // --- END LOGGING ---

  const fallbackDate = new Date();
  fallbackDate.setUTCHours(0, 0, 0, 0);

  // Helper function to format dates consistently (needed for the modal)
  const formatDateForDisplay = (date: Date): string => {
    return formatInTimeZone(date, 'UTC', 'MMM d, yyyy');
  };

  // Render the component
  return (
    <>
      <AnimatePresence>
        {showStripeModal && (
          <motion.div
            initial={{ opacity: 0 }}
            animate={{ opacity: 1 }}
            exit={{ opacity: 0 }}
            className="fixed inset-0 bg-black/50 flex items-center justify-center p-4 z-[60]"
          >
            <motion.div
              initial={{ scale: 0.95 }}
              animate={{ scale: 1 }}
              exit={{ scale: 0.95 }}
              className="bg-surface rounded-sm max-w-xl w-full p-6"
            >
              <div className="flex justify-between items-center mb-6">
                <h3 className="text-xl font-display text-primary">Complete Payment</h3>
                <button
                  onClick={() => setShowStripeModal(false)}
                  className="text-secondary hover:text-secondary-hover"
                >
                  <X className="w-6 h-6" />
                </button>
              </div>

              {/* --- ADD LOGGING FOR EMAIL BEFORE PASSING --- */}
              {/* {console.log("[BookingSummary] Rendering StripeCheckoutForm, userEmail:", userEmail)} */}
              <StripeCheckoutForm
                authToken={authToken}
                userEmail={userEmail || ''} // Pass email as prop, default to empty string if undefined
                // --- TEST ACCOMMODATION OVERRIDE FOR PAYMENT --- 
                total={
                  selectedAccommodation?.type === 'test' 
                  ? 0.50 // Force 0.50 if it's the test type (Stripe minimum)
                  : testPaymentAmount !== null && isAdmin 
                    ? testPaymentAmount // Otherwise use admin test amount if set
                    : finalAmountAfterCredits // Use amount after credits
                }
                description={`${selectedAccommodation?.title || 'Accommodation'} for ${pricing.totalNights} nights${selectedCheckInDate ? ` from ${selectedCheckInDate.getDate()}. ${selectedCheckInDate.toLocaleDateString('en-US', { month: 'long' })}` : ''}`}
                onSuccess={handleBookingSuccess}
                onClose={() => setShowStripeModal(false)}
              />
            </motion.div>
          </motion.div>
        )}
      </AnimatePresence>

      {/* Summary of Stay section - Outer sticky wrapper */}
      <div className="w-full max-w-md lg:max-w-lg mx-auto">

        {/* Actual Content Container (Ensure Transparent Background) */}
        <div className="relative p-3 xs:p-4 sm:p-6 bg-transparent"> 
          <div className="flex flex-col sm:flex-row justify-between items-start sm:items-center gap-3 sm:gap-4 mb-6">
            <div className="flex items-center justify-between w-full sm:w-auto">
              <h2 className="text-xl sm:text-2xl lg:text-3xl font-display font-light text-primary">
                Summary of Stay
              </h2>
            </div>
          </div>

          {error && (
            <div className="mb-6 p-4 bg-error-muted text-error rounded-lg flex justify-between items-center font-mono text-xs sm:text-sm">
              <span>{error}</span>
              <button onClick={() => setError(null)}>
                <X className="w-4 h-4" />
              </button>
            </div>
          )}
          
          {selectedWeeks.length > 0 && (
            <div className="">
              {/* Stay Details Section */}
              <StayDetails selectedWeeks={selectedWeeks} />

              {/* Accommodation Section */}
              {selectedAccommodation && (
                <AccommodationSection 
                  selectedAccommodation={selectedAccommodation}
                  onClearAccommodation={onClearAccommodation}
                />
              )}

              {/* Add thin horizontal line */}
              <hr className="border-t border-[var(--color-text-primary)] my-6 opacity-30" /> {/* Added opacity */}

              {/* NEW Wrapper for Solid Background Sections - Make sure this is TRANSPARENT */}
              <div className="bg-transparent"> {/* Removed mt-6 */}
                {/* Price Breakdown */}
                <PriceBreakdown
                  selectedAccommodation={selectedAccommodation}
                  pricing={pricing}
                  foodContribution={foodContribution}
                  setFoodContribution={setFoodContribution}
                  isStateOfTheArtist={isStateOfTheArtist}
                  selectedWeeks={selectedWeeks}
                  onShowDiscountModal={() => setShowDiscountModal(true)}
                />

                {/* Add HR before Total */}
                <hr className="border-t border-border my-2 opacity-30" /> 

                {/* Final Total */}
                <div className="pt-4 mt-4">
                  <div className="flex font-mono justify-between items-baseline">
                    {/* Changed styling for "Total" label */}
                    <span className="uppercase text-primary font-display text-2xl">Total</span>
                    {/* --- UPDATED: Show original price if discount applied --- */}
                    {(appliedDiscount && pricing.appliedCodeDiscountValue > 0) ? (
                        <div className="text-right">
                            <span className="text-sm line-through text-secondary mr-2">
                                {formatPriceDisplay(pricing.subtotal)}
                            </span>
                            {/* Updated style */}
                            <span className="text-2xl font-display text-primary">
                                {formatPriceDisplay(pricing.totalAmount)}
                            </span>
                        </div>
                    ) : (
                        // Updated style
                        <span className="text-2xl font-display text-primary">
                            {formatPriceDisplay(pricing.totalAmount)}
                        </span>
                    )}
                    {/* --- End Update --- */}
                  </div>
                   {/* Updated style */}
                   <p className="text-sm text-shade-1 mt-1 font-display">Includes accommodation, food, facilities, and discounts.</p>
                </div>



<<<<<<< HEAD
                {/* --- START: Discount Code Section --- */} 
                <div className="pt-4 mt-4 font-mono">
                  {!appliedDiscount ? (
                    <div>
                       <label htmlFor="discount-code" className="uppercase text-primary font-display text-2xl">Code</label>
                       <div className="flex gap-2 mt-2"> {/* Added mt-2 */}
                          <input 
                            type="text"
                            id="discount-code"
                            value={discountCodeInput}
                            onChange={(e) => setDiscountCodeInput(e.target.value.toUpperCase())}
                            className="flex-grow px-3 py-2 bg-[var(--color-input-bg)] border border-border rounded-sm focus:outline-none focus:ring-2 focus:ring-accent-primary focus:border-transparent text-primary placeholder:text-shade-1 placeholder:font-display text-sm disabled:bg-transparent disabled:text-shade-3"
                            placeholder="ENTER CODE"
                            disabled={isApplyingDiscount}
                          />
                          <button
                            onClick={handleApplyDiscount}
                            disabled={isApplyingDiscount || !discountCodeInput.trim()}
                            className="px-3 py-2 bg-[var(--color-input-bg)] border border-border rounded-sm focus:outline-none focus:ring-2 focus:ring-accent-primary focus:border-transparent text-primary text-sm font-display whitespace-nowrap disabled:bg-transparent disabled:text-shade-3 disabled:border-transparent"
                          >
                            {isApplyingDiscount ? 'APPLYING...' : 'APPLY'}
                          </button>
                       </div>
                       {discountError && (
                          <div className="mt-2 text-xs text-error flex items-center gap-1">
                             <AlertTriangle className="w-3 h-3 flex-shrink-0" />
                             <span>{discountError}</span>
                          </div>
                       )}
                    </div>
                  ) : (
                    <div className="p-3 bg-success-muted rounded-md border border-success">
                        <div className="flex justify-between items-start"> {/* Changed items-center to items-start */}
                            <div> {/* Wrapper for discount text lines */}
                                <div className="flex items-center gap-2 text-sm text-success">
                                    <Tag className="w-4 h-4 flex-shrink-0" />
                                    <span>Applied: <strong>{appliedDiscount.code}</strong> (-{appliedDiscount.percentage_discount}%)</span>
                                </div>
                                <div className="text-xs text-gray-600 dark:text-gray-400 mt-1 ml-[calc(1rem+0.5rem)]"> {/* Indented, smaller, muted text. Adjust ml if icon/gap changes. 1rem for w-4 icon, 0.5rem for gap-2 */}
                                    Applies to: <span className="font-medium">{getAppliesToText(appliedDiscount.applies_to)}</span>
                                </div>
                            </div>
                            <button 
                                onClick={handleRemoveDiscount}
                                className="p-1 text-success hover:text-error hover:bg-error-muted rounded-full text-xs flex-shrink-0" // Added flex-shrink-0
                                title="Remove code"
                            >
                                <X className="w-3 h-3" />
                            </button>
                        </div>
                    </div>
                  )}
                </div>
                {/* --- END: Discount Code Section --- */} 

                {/* --- START: Credits Section --- */}
                {!creditsLoading && availableCredits > 0 && (
                  <div className="mt-6 p-4 bg-accent-primary/5 border border-accent-primary/20 rounded-md">
                    <div className="flex items-center justify-between mb-3">
                      <div className="flex items-center gap-2">
                        <div className="w-2 h-2 bg-accent-primary rounded-full"></div>
                        <h3 className="uppercase text-primary font-display text-lg">Use Credits</h3>
                        <HoverClickPopover
                          triggerContent={<Info className="w-4 h-4" />}
                          triggerWrapperClassName="text-accent-primary hover:text-accent-secondary cursor-default"
                          popoverContentNode="Use instead of money, or save for later ✨"
                          contentClassName="tooltip-content !font-mono text-sm z-50"
                          side="top"
                          align="start"
                          hoverCloseDelayMs={150}
                        />
                      </div>
                      <label className="relative inline-flex items-center cursor-pointer">
                        <input 
                          type="checkbox" 
                          checked={creditsEnabled}
                          onChange={(e) => setCreditsEnabled(e.target.checked)}
                          className="sr-only peer"
                        />
                        <div className="w-11 h-6 bg-border rounded-full peer peer-checked:after:translate-x-full peer-checked:after:border-white after:content-[''] after:absolute after:top-[2px] after:left-[2px] after:bg-white after:rounded-full after:h-5 after:w-5 after:transition-all peer-checked:bg-accent-primary"></div>
                      </label>
                    </div>
                    
                    <div className="text-xs text-shade-2 font-lettra mb-4">
                      Available: <span className="font-display text-accent-primary">{availableCredits} credits</span>
                    </div>
                    
                    {creditsEnabled && (
                      <div className="space-y-4">
                        <div className="space-y-2">
                          <div className="flex justify-between items-center">
                            <span className="text-sm text-shade-2 font-lettra">Credits to use</span>
                            <span className="text-lg font-display text-accent-primary">{creditsToUse}</span>
                          </div>
                          <input
                            type="range"
                            min={0}
                            max={Math.min(availableCredits, Math.floor(pricing.totalAmount))}
                            value={creditsToUse}
                            onChange={(e) => setCreditsToUse(Number(e.target.value))}
                            className="w-full h-2 bg-border rounded-lg appearance-none cursor-pointer accent-accent-primary slider-thumb-accent"
                          />
                          <div className="flex justify-between text-xs text-shade-3 font-lettra">
                            <span>0</span>
                            <span>{Math.min(availableCredits, Math.floor(pricing.totalAmount))}</span>
                          </div>
                        </div>
                        
                        <div className="pt-3 border-t border-accent-primary/20">
                          {creditsToUse > 0 && (
                            <div className="flex justify-between items-baseline mb-2">
                              <span className="text-sm text-shade-2 font-lettra">Credit savings</span>
                              <span className="text-lg font-display text-success">-€{creditsToUse}</span>
                            </div>
                          )}
                          <div className="flex justify-between items-baseline">
                            <span className="text-sm font-lettra-bold text-primary">TOTAL TO PAY</span>
                            <span className="text-xl font-display text-primary">
                              {formatPriceDisplay(finalAmountAfterCredits)}
                            </span>
                          </div>
                        </div>
                      </div>
                    )}
                  </div>
                )}
                {/* --- END: Credits Section --- */}
=======
                {/* Discount Code Section */}
                <DiscountCodeSection
                  appliedDiscount={appliedDiscount}
                  discountCodeInput={discountCodeInput}
                  setDiscountCodeInput={setDiscountCodeInput}
                  discountError={discountError}
                  isApplyingDiscount={isApplyingDiscount}
                  onApplyDiscount={handleApplyDiscount}
                  onRemoveDiscount={handleRemoveDiscount}
                />

                {/* Credits Section */}
                <CreditsSection
                  availableCredits={availableCredits}
                  creditsLoading={creditsLoading}
                  creditsEnabled={creditsEnabled}
                  setCreditsEnabled={setCreditsEnabled}
                  creditsToUse={creditsToUse}
                  setCreditsToUse={setCreditsToUse}
                  pricing={pricing}
                  finalAmountAfterCredits={finalAmountAfterCredits}
                />
>>>>>>> a179a9d6

                {/* --- START: Cancellation Policy Section --- */}
                <div className="pt-2 mt-2">
                  <button
                    onClick={() => setShowCancellationModal(true)}
                    className="text-xs text-shade-2 hover:text-shade-1 underline underline-offset-2 transition-colors font-display"
                  >
                    ► Cancellation Policy
                  </button>
                </div>
                {/* --- END: Cancellation Policy Section --- */}

                {/* Confirm Buttons */}
                <ConfirmButtons
                  isBooking={isBooking}
                  selectedAccommodation={selectedAccommodation}
                  selectedWeeks={selectedWeeks}
                  finalAmountAfterCredits={finalAmountAfterCredits}
                  creditsToUse={creditsToUse}
                  isAdmin={isAdmin}
                  permissionsLoading={permissionsLoading}
                  onConfirm={handleConfirmClick}
                  onAdminConfirm={handleAdminConfirm}
                />
              </div> {/* End of Wrapper (now transparent) */}
            </div>
          )}

          {selectedWeeks.length === 0 && (
            <div className="text-center py-10 bg-surface/50 rounded-sm shadow-sm">
              <Calendar className="w-12 h-12 mx-auto text-secondary mb-4" />
              <p className="text-secondary text-sm">Select your dates to see the summary</p>
            </div>
          )}
        </div>
      </div>

      {/* Cancellation Policy Modal */}
      <CancellationPolicyModal
        isOpen={showCancellationModal}
        onClose={() => setShowCancellationModal(false)}
      />

      {/* Discount Modal */}
      <DiscountModal
        isOpen={showDiscountModal}
        onClose={() => setShowDiscountModal(false)}
        checkInDate={selectedWeeks[0]?.startDate || fallbackDate}
        checkOutDate={selectedWeeks[selectedWeeks.length - 1]?.endDate || fallbackDate}
        accommodationName={selectedAccommodation?.title || ''}
        basePrice={selectedAccommodation?.base_price || 0}
        calculatedWeeklyPrice={calculatedWeeklyAccommodationPrice}
        averageSeasonalDiscount={seasonBreakdownState && seasonBreakdownState.seasons.length > 0 
          ? seasonBreakdownState.seasons.reduce((sum, season) => sum + (season.discount * season.nights), 0) / 
            seasonBreakdownState.seasons.reduce((sum, season) => sum + season.nights, 0)
          : null}
      />
    </>
  );
}<|MERGE_RESOLUTION|>--- conflicted
+++ resolved
@@ -16,89 +16,8 @@
 import { useCredits } from '../hooks/useCredits';
 import { calculateTotalNights, calculateTotalDays } from '../utils/dates';
 
-<<<<<<< HEAD
-// Define the season breakdown type
-export interface SeasonBreakdown {
-  hasMultipleSeasons: boolean;
-  seasons: Array<{
-    name: string;
-    discount: number;
-    nights: number;
-  }>;
-}
-
-interface BookingSummaryProps {
-  selectedWeeks: Week[];
-  selectedAccommodation: Accommodation | null;
-  onClearWeeks: () => void;
-  onClearAccommodation: () => void;
-  seasonBreakdown?: SeasonBreakdown; // Optional for backward compatibility
-  calculatedWeeklyAccommodationPrice: number | null;
-}
-
-// Helper function to format numbers without decimal points when they're integers
-const formatNumber = (num: number, decimals: number = 1): string => {
-  // Check if the number is an integer
-  if (Number.isInteger(num)) {
-    return num.toString();
-  }
-  return num.toFixed(decimals);
-};
-
-// Helper function to format price display, showing "Free" for zero
-// UPDATED: Dont round
-const formatPriceDisplay = (price: number): React.ReactNode => {
-  console.log('[formatPriceDisplay] Input price:', price);
-  if (price === 0) {
-    return <span className="text-accent-primary text-xl font-mono">Free</span>;
-  }
-
-  // Check if the price is a whole number
-  if (Number.isInteger(price)) {
-    return `€${price}`;
-  }
-
-  // Return the price with two decimal places
-  return `€${price.toFixed(2)}`;
-};
-
-// Helper function to calculate pricing details
-interface PricingDetails {
-  totalNights: number;
-  nightlyAccommodationRate: number;
-  baseAccommodationRate: number;
-  effectiveBaseRate: number;
-  totalAccommodationCost: number;
-  totalFoodAndFacilitiesCost: number;
-  subtotal: number;
-  durationDiscountAmount: number;
-  durationDiscountPercent: number;
-  weeksStaying: number; // This will now store the DISPLAY (rounded) weeks
-  totalAmount: number;
-  appliedCodeDiscountValue: number;
-  seasonalDiscount: number;
-}
-
-// === REVISED HELPER ===
-// Accepts pre-calculated rounded weeks for consistency with display
-const calculateBaseFoodCost = (
-  totalNights: number, // Pass totalNights in
-  displayWeeks: number, // Use the rounded weeks for calculation
-  foodContribution?: number | null
-): { totalBaseFoodCost: number; effectiveWeeklyRate: number } => {
-  console.log('[calculateBaseFoodCost] Inputs:', {
-    totalNights, // Log received nights
-    displayWeeks, // Log received rounded weeks
-    foodContribution,
-  });
-
-  // Determine BASE weekly food & facilities rate
-  let weeklyFoodRate: number;
-  const defaultWeeklyRate = 345; // Default weekly rate
-=======
 // Import types
 import type { BookingSummaryProps, SeasonBreakdown, AppliedDiscount } from './BookingSummary/BookingSummary.types';
->>>>>>> a179a9d6
 
 // Import hooks
 import { usePricing } from './BookingSummary/BookingSummary.hooks';
@@ -288,173 +207,6 @@
   }, [selectedWeeks, selectedAccommodation, getSeasonBreakdown, seasonBreakdownState]);
   // --- END LOGGING ---
 
-<<<<<<< HEAD
-  // Calculate pricing details - MEMOIZED (applying duration discount to food)
-  const pricing = useMemo((): PricingDetails => {
-    console.log('[BookingSummary] --- Recalculating Pricing (useMemo) ---');
-    console.log('[BookingSummary] useMemo Inputs:', {
-      selectedWeeksLength: selectedWeeks.length,
-      selectedAccommodationId_Prop: selectedAccommodation?.id,
-      calculatedWeeklyAccommodationPrice_Prop: calculatedWeeklyAccommodationPrice,
-      foodContribution,
-      appliedDiscount,
-    });
-    // --- ADDED LOGGING: Check prop value *inside* memo ---
-    console.log('[BookingSummary] useMemo: Using calculatedWeeklyAccommodationPrice PROP:', calculatedWeeklyAccommodationPrice);
-    // --- END ADDED LOGGING ---
-
-    // === Calculate fundamental values: nights, complete weeks (for discount), exact decimal weeks ===
-    const totalNights = calculateTotalNights(selectedWeeks);
-    const completeWeeks = calculateDurationDiscountWeeks(selectedWeeks); // Uses floor(days/7)
-    const exactWeeksDecimal = calculateTotalWeeksDecimal(selectedWeeks); // Returns full precision days/7
-
-    // === NEW: Calculate weeks rounded for display (WYSIWYG) ===
-    const displayWeeks = selectedWeeks.length > 0 ? Math.round(exactWeeksDecimal * 10) / 10 : 0;
-    console.log('[BookingSummary] useMemo: Calculated Weeks:', { totalNights, completeWeeks, exactWeeksDecimal, displayWeeks });
-
-    // === Calculate Accommodation Cost using DISPLAY (rounded) weeks for WYSIWYG ===
-    const weeklyAccPrice = calculatedWeeklyAccommodationPrice ?? 0;
-
-    // --- ADDED LOGGING: Check inputs before multiplication ---
-    console.log('[BookingSummary] useMemo: Inputs for Accommodation Cost CALCULATION:', {
-      weeklyAccPrice_Used: weeklyAccPrice, // Value used in calculation
-      displayWeeks_Multiplier: displayWeeks, // The multiplier
-    });
-    // --- END ADDED LOGGING ---
-
-    const totalAccommodationCost = parseFloat((weeklyAccPrice * displayWeeks).toFixed(2));
-    console.log('[BookingSummary] useMemo: Calculated Accommodation Cost (using DISPLAY weeks):', { weeklyAccPrice, displayWeeks, totalAccommodationCost });
-    // VERIFICATION LOG (keeping for now, should show integer * rounded_decimal)
-    console.log('[BookingSummary] useMemo: VERIFYING Cost Calc:', {
-        integerWeeklyRate: weeklyAccPrice, // Should be integer
-        decimalWeeks: exactWeeksDecimal, // Should be decimal
-        calculatedTotal: totalAccommodationCost // Result of integer * decimal
-    });
-
-    // === Calculate BASE Food Cost using DISPLAY (rounded) weeks ===
-    const { totalBaseFoodCost, effectiveWeeklyRate } = calculateBaseFoodCost(
-        totalNights, // Pass totalNights
-        displayWeeks, // Pass rounded display weeks
-        foodContribution
-    );
-    console.log('[BookingSummary] useMemo: Calculated Base Food Cost (based on rounded display weeks):', { totalBaseFoodCost, effectiveWeeklyRate });
-
-    // === Determine Duration Discount % using COMPLETE weeks ===
-    const rawDurationDiscountPercent = getDurationDiscount(completeWeeks);
-    // === NEW: Round the discount factor to match display (WYSIWYG) ===
-    console.log('[BookingSummary] useMemo: Determined Duration Discount % (using complete weeks):', { rawDurationDiscountPercent });
-
-    // === Apply ROUNDED Discount % to BASE Food Cost (which was calculated using rounded weeks) ===
-    // 1. Calculate the effective *integer* weekly F&F cost *after* discount (matching slider display)
-    const baseWeeklyRateForCalc = foodContribution ?? (totalNights <= 6 ? 345 : 240); // Get base rate from slider or default
-    const displayedWeeklyFFCost = Math.round(baseWeeklyRateForCalc * (1 - rawDurationDiscountPercent));
-    // 2. Multiply this displayed weekly cost by the displayed number of weeks
-    const finalFoodCost = parseFloat((displayedWeeklyFFCost * displayWeeks).toFixed(2));
-    // 3. Recalculate the discount amount based on the difference (for display/info purposes)
-    const foodDiscountAmount = parseFloat((totalBaseFoodCost - finalFoodCost).toFixed(2)); // Base cost (base rate * display weeks) - final cost
-
-    console.log('[BookingSummary] useMemo: Calculated Final Food Cost (WYSIWYG):', { 
-      baseWeeklyRateForCalc,
-      rawDurationDiscountPercent, 
-      displayedWeeklyFFCost, // Integer weekly cost after discount
-      displayWeeks, // Decimal weeks display
-      finalFoodCost, // displayedWeeklyFFCost * displayWeeks
-      totalBaseFoodCost, // For comparison
-      foodDiscountAmount // Recalculated difference
-    });
-
-    // 4. Combine results
-    const subtotal = parseFloat((+totalAccommodationCost + +finalFoodCost).toFixed(2));
-    console.log('[BookingSummary] useMemo: Calculated Subtotal:', { totalAccommodationCost, finalFoodCost, subtotal });
-
-        // --- START: Apply Discount Code --- 
-    let finalTotalAmount = subtotal;
-    let discountCodeAmount = 0;
-    let subtotalBeforeDiscountCode = subtotal; // Store the subtotal before this specific discount code
-
-    if (appliedDiscount && subtotalBeforeDiscountCode > 0) {
-        const discountPercentage = appliedDiscount.percentage_discount / 100;
-        const appliesTo = appliedDiscount.applies_to || 'total'; // Default to 'total' for safety
-
-        let amountToDiscountFrom = 0;
-
-        if (appliesTo === 'accommodation') {
-            amountToDiscountFrom = totalAccommodationCost;
-        } else if (appliesTo === 'food_facilities') {
-            amountToDiscountFrom = finalFoodCost; // This is F&F cost after duration discount but before code discount
-        } else { // 'total' or any other fallback
-            amountToDiscountFrom = subtotalBeforeDiscountCode;
-        }
-
-        if (amountToDiscountFrom > 0) { // Only calculate discount if the target component has a cost
-            discountCodeAmount = parseFloat((amountToDiscountFrom * discountPercentage).toFixed(2));
-        } else {
-            discountCodeAmount = 0; // No discount if the target component is free or N/A
-        }
-        
-        // The final total amount is the original subtotal (before this code) minus the calculated discount code amount.
-        finalTotalAmount = parseFloat((subtotalBeforeDiscountCode - discountCodeAmount).toFixed(2));
-
-        // Ensure total doesn't go below zero
-        if (finalTotalAmount < 0) finalTotalAmount = 0;
-
-        console.log('[BookingSummary] useMemo: Applied Discount Code:', {
-            code: appliedDiscount.code,
-            percentage: appliedDiscount.percentage_discount,
-            appliesTo: appliesTo,
-            amountComponentTargeted: amountToDiscountFrom, // Log the base amount for discount calculation
-            subtotalBeforeCodeDiscount: subtotalBeforeDiscountCode,
-            discountCodeAmountApplied: discountCodeAmount,
-            finalTotalAmountAfterCodeDiscount: finalTotalAmount
-        });
-    } else {
-         console.log('[BookingSummary] useMemo: No discount code applied or subtotal is zero.');
-    }
-    // --- END: Apply Discount Code ---
-
-    // 5. Construct the final object
-    const calculatedPricingDetails: PricingDetails = {
-      totalNights,
-      totalAccommodationCost,
-      totalFoodAndFacilitiesCost: finalFoodCost,
-      subtotal,
-      totalAmount: finalTotalAmount,
-      appliedCodeDiscountValue: discountCodeAmount,
-      weeksStaying: displayWeeks,
-      effectiveBaseRate: effectiveWeeklyRate,
-      nightlyAccommodationRate: totalNights > 0 ? +(totalAccommodationCost / totalNights).toFixed(2) : 0,
-      baseAccommodationRate: selectedAccommodation?.base_price || 0,
-      durationDiscountAmount: foodDiscountAmount,
-      durationDiscountPercent: rawDurationDiscountPercent * 100,
-      seasonalDiscount: 0,
-    };
-
-    // ADDED LOG BLOCK: Values right before returning details
-    console.log('[BookingSummary] useMemo: Final Calculation Values for Food Cost', {
-      displayWeeks, // The rounded weeks used
-      foodContribution, // The input from the slider
-      totalBaseFoodCost, // displayWeeks * foodContribution
-      completeWeeks, // For discount lookup
-      rawDurationDiscountPercent, // Raw discount %
-      finalFoodCost_unrounded: finalFoodCost, // Base * (1 - Discount) BEFORE final display rounding
-    });
-
-    // --- START TEST ACCOMMODATION OVERRIDE ---
-    if (selectedAccommodation?.type === 'test') {
-      console.log('[BookingSummary] useMemo: OVERRIDING costs for TEST accommodation.');
-      calculatedPricingDetails.totalFoodAndFacilitiesCost = 0;
-      calculatedPricingDetails.subtotal = calculatedPricingDetails.totalAccommodationCost; // Keep accom cost, just zero out food
-      calculatedPricingDetails.totalAmount = calculatedPricingDetails.totalAccommodationCost; // Total is just accom cost
-      calculatedPricingDetails.durationDiscountAmount = 0; // No food discount applicable
-    }
-    // --- END TEST ACCOMMODATION OVERRIDE ---
-
-    console.log('[BookingSummary] useMemo: Pricing calculation COMPLETE. Result:', calculatedPricingDetails);
-    console.log('[BookingSummary] --- Finished Pricing Recalculation (useMemo) ---');
-    return calculatedPricingDetails;
-
-  }, [selectedWeeks, calculatedWeeklyAccommodationPrice, foodContribution, selectedAccommodation, appliedDiscount]);
-=======
   // Calculate pricing details - MEMOIZED using custom hook
   const pricing = usePricing({
     selectedWeeks,
@@ -463,7 +215,6 @@
     foodContribution,
     appliedDiscount
   });
->>>>>>> a179a9d6
 
   const isStateOfTheArtist = useMemo(() => {
     if (selectedWeeks.length === 1) {
@@ -1074,135 +825,6 @@
 
 
 
-<<<<<<< HEAD
-                {/* --- START: Discount Code Section --- */} 
-                <div className="pt-4 mt-4 font-mono">
-                  {!appliedDiscount ? (
-                    <div>
-                       <label htmlFor="discount-code" className="uppercase text-primary font-display text-2xl">Code</label>
-                       <div className="flex gap-2 mt-2"> {/* Added mt-2 */}
-                          <input 
-                            type="text"
-                            id="discount-code"
-                            value={discountCodeInput}
-                            onChange={(e) => setDiscountCodeInput(e.target.value.toUpperCase())}
-                            className="flex-grow px-3 py-2 bg-[var(--color-input-bg)] border border-border rounded-sm focus:outline-none focus:ring-2 focus:ring-accent-primary focus:border-transparent text-primary placeholder:text-shade-1 placeholder:font-display text-sm disabled:bg-transparent disabled:text-shade-3"
-                            placeholder="ENTER CODE"
-                            disabled={isApplyingDiscount}
-                          />
-                          <button
-                            onClick={handleApplyDiscount}
-                            disabled={isApplyingDiscount || !discountCodeInput.trim()}
-                            className="px-3 py-2 bg-[var(--color-input-bg)] border border-border rounded-sm focus:outline-none focus:ring-2 focus:ring-accent-primary focus:border-transparent text-primary text-sm font-display whitespace-nowrap disabled:bg-transparent disabled:text-shade-3 disabled:border-transparent"
-                          >
-                            {isApplyingDiscount ? 'APPLYING...' : 'APPLY'}
-                          </button>
-                       </div>
-                       {discountError && (
-                          <div className="mt-2 text-xs text-error flex items-center gap-1">
-                             <AlertTriangle className="w-3 h-3 flex-shrink-0" />
-                             <span>{discountError}</span>
-                          </div>
-                       )}
-                    </div>
-                  ) : (
-                    <div className="p-3 bg-success-muted rounded-md border border-success">
-                        <div className="flex justify-between items-start"> {/* Changed items-center to items-start */}
-                            <div> {/* Wrapper for discount text lines */}
-                                <div className="flex items-center gap-2 text-sm text-success">
-                                    <Tag className="w-4 h-4 flex-shrink-0" />
-                                    <span>Applied: <strong>{appliedDiscount.code}</strong> (-{appliedDiscount.percentage_discount}%)</span>
-                                </div>
-                                <div className="text-xs text-gray-600 dark:text-gray-400 mt-1 ml-[calc(1rem+0.5rem)]"> {/* Indented, smaller, muted text. Adjust ml if icon/gap changes. 1rem for w-4 icon, 0.5rem for gap-2 */}
-                                    Applies to: <span className="font-medium">{getAppliesToText(appliedDiscount.applies_to)}</span>
-                                </div>
-                            </div>
-                            <button 
-                                onClick={handleRemoveDiscount}
-                                className="p-1 text-success hover:text-error hover:bg-error-muted rounded-full text-xs flex-shrink-0" // Added flex-shrink-0
-                                title="Remove code"
-                            >
-                                <X className="w-3 h-3" />
-                            </button>
-                        </div>
-                    </div>
-                  )}
-                </div>
-                {/* --- END: Discount Code Section --- */} 
-
-                {/* --- START: Credits Section --- */}
-                {!creditsLoading && availableCredits > 0 && (
-                  <div className="mt-6 p-4 bg-accent-primary/5 border border-accent-primary/20 rounded-md">
-                    <div className="flex items-center justify-between mb-3">
-                      <div className="flex items-center gap-2">
-                        <div className="w-2 h-2 bg-accent-primary rounded-full"></div>
-                        <h3 className="uppercase text-primary font-display text-lg">Use Credits</h3>
-                        <HoverClickPopover
-                          triggerContent={<Info className="w-4 h-4" />}
-                          triggerWrapperClassName="text-accent-primary hover:text-accent-secondary cursor-default"
-                          popoverContentNode="Use instead of money, or save for later ✨"
-                          contentClassName="tooltip-content !font-mono text-sm z-50"
-                          side="top"
-                          align="start"
-                          hoverCloseDelayMs={150}
-                        />
-                      </div>
-                      <label className="relative inline-flex items-center cursor-pointer">
-                        <input 
-                          type="checkbox" 
-                          checked={creditsEnabled}
-                          onChange={(e) => setCreditsEnabled(e.target.checked)}
-                          className="sr-only peer"
-                        />
-                        <div className="w-11 h-6 bg-border rounded-full peer peer-checked:after:translate-x-full peer-checked:after:border-white after:content-[''] after:absolute after:top-[2px] after:left-[2px] after:bg-white after:rounded-full after:h-5 after:w-5 after:transition-all peer-checked:bg-accent-primary"></div>
-                      </label>
-                    </div>
-                    
-                    <div className="text-xs text-shade-2 font-lettra mb-4">
-                      Available: <span className="font-display text-accent-primary">{availableCredits} credits</span>
-                    </div>
-                    
-                    {creditsEnabled && (
-                      <div className="space-y-4">
-                        <div className="space-y-2">
-                          <div className="flex justify-between items-center">
-                            <span className="text-sm text-shade-2 font-lettra">Credits to use</span>
-                            <span className="text-lg font-display text-accent-primary">{creditsToUse}</span>
-                          </div>
-                          <input
-                            type="range"
-                            min={0}
-                            max={Math.min(availableCredits, Math.floor(pricing.totalAmount))}
-                            value={creditsToUse}
-                            onChange={(e) => setCreditsToUse(Number(e.target.value))}
-                            className="w-full h-2 bg-border rounded-lg appearance-none cursor-pointer accent-accent-primary slider-thumb-accent"
-                          />
-                          <div className="flex justify-between text-xs text-shade-3 font-lettra">
-                            <span>0</span>
-                            <span>{Math.min(availableCredits, Math.floor(pricing.totalAmount))}</span>
-                          </div>
-                        </div>
-                        
-                        <div className="pt-3 border-t border-accent-primary/20">
-                          {creditsToUse > 0 && (
-                            <div className="flex justify-between items-baseline mb-2">
-                              <span className="text-sm text-shade-2 font-lettra">Credit savings</span>
-                              <span className="text-lg font-display text-success">-€{creditsToUse}</span>
-                            </div>
-                          )}
-                          <div className="flex justify-between items-baseline">
-                            <span className="text-sm font-lettra-bold text-primary">TOTAL TO PAY</span>
-                            <span className="text-xl font-display text-primary">
-                              {formatPriceDisplay(finalAmountAfterCredits)}
-                            </span>
-                          </div>
-                        </div>
-                      </div>
-                    )}
-                  </div>
-                )}
-                {/* --- END: Credits Section --- */}
-=======
                 {/* Discount Code Section */}
                 <DiscountCodeSection
                   appliedDiscount={appliedDiscount}
@@ -1225,7 +847,6 @@
                   pricing={pricing}
                   finalAmountAfterCredits={finalAmountAfterCredits}
                 />
->>>>>>> a179a9d6
 
                 {/* --- START: Cancellation Policy Section --- */}
                 <div className="pt-2 mt-2">
