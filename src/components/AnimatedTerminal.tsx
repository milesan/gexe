import React, { useState, useEffect, useRef } from 'react';
import { motion, AnimatePresence } from 'framer-motion';
import { supabase } from '../lib/supabase';
import { useNavigate } from 'react-router-dom';
import { getFrontendUrl } from '../lib/environment';

interface Props {
  onComplete: () => void;
}

const ASCII_ART = `████████╗██╗  ██╗███████╗     ██████╗  █████╗ ██████╗ ██████╗ ███████╗███╗   ██╗
╚══██╔══╝██║  ██║██╔════╝    ██╔════╝ ██╔══██╗██╔══██╗██╔══██╗██╔════╝████╗  ██║
   ██║   ███████║█████╗      ██║  ███╗███████║██████╔╝██║  ██║█████╗  ██╔██╗ ██║
   ██║   ██╔══██║██╔══╝      ██║   ██║██╔══██║██╔══██╗██║  ██║██╔══╝  ██║╚██╗██║
   ██║   ██║  ██║███████╗    ╚██████╔╝██║  ██║██║  ██║██████╔╝███████╗██║ ╚████║
   ╚═╝   ╚═╝  ╚═╝╚══════╝     ╚═════╝ ╚═╝  ╚═╝╚═╝  ╚═╝╚═════╝ ╚══════╝╚═╝  ╚═══╝`;

const MOBILE_ASCII_ART = `████████╗██╗  ██╗███████╗
╚══██╔══╝██║  ██║██╔════╝
   ██║   ███████║█████╗  
   ██║   ██╔══██║██╔══╝  
   ██║   ██║  ██║███████╗
   ╚═╝   ╚═╝  ╚═╝╚══════╝

██████╗  █████╗ ██████╗ ██████╗ ███████╗███╗   ██╗
██╔════╝ ██╔══██╗██╔══██╗██╔══██╗██╔════╝████╗  ██║
██║  ███╗███████║██████╔╝██║  ██║█████╗  ██╔██╗ ██║
██║   ██║██╔══██║██╔══██╗██║  ██║██╔══╝  ██║╚██╗██║
╚██████╔╝██║  ██║██║  ██║██████╔╝███████╗██║ ╚████║
 ╚═════╝ ╚═╝  ╚═╝╚═╝  ╚═╝╚═════╝ ╚══════╝╚═╝  ╚═══╝`;

export function AnimatedTerminal({ onComplete }: Props) {
  const [asciiLines, setAsciiLines] = useState<string[]>([]);
  const [currentLine, setCurrentLine] = useState(0);
  const [currentChar, setCurrentChar] = useState(0);
  const [borderChars, setBorderChars] = useState<string[]>([]);
  const [isAsciiLoaded, setIsAsciiLoaded] = useState(false);
  const containerRef = useRef<HTMLDivElement>(null);
  const [dimensions, setDimensions] = useState({ width: 0, height: 0 });
  const [showLogin, setShowLogin] = useState(false);
  const [email, setEmail] = useState('');
  const [otp, setOtp] = useState('');
  const [otpSent, setOtpSent] = useState(false);
  const [error, setError] = useState<string | null>(null);
  const [success, setSuccess] = useState<string | null>(null);
  const [isLoading, setIsLoading] = useState(false);
  const [useMatrixTheme] = useState(() => Math.random() < 0.33);
  const navigate = useNavigate();
  const isMobile = window.innerWidth < 768;
  const [serverDown, setServerDown] = useState(false);

  useEffect(() => {
    const updateDimensions = () => {
      if (containerRef.current) {
        const { width, height } = containerRef.current.getBoundingClientRect();
        setDimensions({
          width: Math.floor(width / 12),
          height: Math.floor(height / 20)
        });
      }
    };

    updateDimensions();
    window.addEventListener('resize', updateDimensions);
    return () => window.removeEventListener('resize', updateDimensions);
  }, []);

  useEffect(() => {
    setAsciiLines((isMobile ? MOBILE_ASCII_ART : ASCII_ART).split('\n'));
    setIsAsciiLoaded(true);
  }, [isMobile]);

  useEffect(() => {
    if (dimensions.width === 0 || dimensions.height === 0) return;

    const chars: string[] = [];
    const totalChars = (dimensions.width * 2) + (dimensions.height * 2);
    const animationDuration = 1500;
    const intervalTime = animationDuration / totalChars;

    for (let i = 0; i < dimensions.width; i++) chars.push('═');
    for (let i = 0; i < dimensions.height; i++) chars.push('║');
    for (let i = 0; i < dimensions.width; i++) chars.push('═');
    for (let i = 0; i < dimensions.height; i++) chars.push('║');

    chars[0] = '╔';
    chars[dimensions.width - 1] = '╗';
    chars[dimensions.width + dimensions.height - 1] = '╝';
    chars[dimensions.width * 2 + dimensions.height - 1] = '╚';

    let currentIndex = 0;
    const interval = setInterval(() => {
      if (currentIndex < totalChars) {
        setBorderChars(prev => [...prev, chars[currentIndex]]);
        currentIndex++;
        if (currentIndex === totalChars) {
          setTimeout(() => setShowLogin(true), 500);
        }
      } else {
        clearInterval(interval);
      }
    }, intervalTime);

    return () => clearInterval(interval);
  }, [dimensions]);

  useEffect(() => {
    if (asciiLines.length === 0 || currentLine >= asciiLines.length) return;

    const line = asciiLines[currentLine];
    if (currentChar >= line.length) {
      setTimeout(() => {
        setCurrentLine(prev => prev + 1);
        setCurrentChar(0);
      }, 100);
      return;
    }

    const timer = setTimeout(() => {
      setCurrentChar(prev => prev + 1);
    }, 7);

    return () => clearTimeout(timer);
  }, [asciiLines, currentLine, currentChar]);

  useEffect(() => {
    if (currentLine >= asciiLines.length && asciiLines.length > 0 && isAsciiLoaded) {
      console.log('[AnimatedTerminal] ASCII art animation complete');
      setTimeout(onComplete, 500);
    }
  }, [currentLine, asciiLines.length, onComplete, isAsciiLoaded]);

  const handleSendOtp = async (e: React.FormEvent) => {
    e.preventDefault();
    setError(null);
    setSuccess(null);
    setIsLoading(true);
    setOtpSent(false);

    // Normalize email to lowercase to match Supabase Auth behavior
    const normalizedEmail = email.toLowerCase().trim();

    try {
      console.log('[AnimatedTerminal] Requesting code for:', normalizedEmail);
      
      // STEP 1: Check if this email is whitelisted and create auth user if needed
      console.log('[AnimatedTerminal] Checking whitelist status...');
      try {
        const { data: whitelistResult, error: whitelistError } = await supabase.functions.invoke('create-whitelisted-auth-user', {
          body: { email: normalizedEmail }
        });

        if (whitelistError) {
          // If it's a 403 (not whitelisted), continue with normal flow
          if (whitelistError.status === 403) {
            console.log('[AnimatedTerminal] Email not whitelisted, proceeding with normal signup flow');
          } else {
            // Other errors are actual problems
            throw new Error(`Whitelist check failed: ${whitelistError.message}`);
          }
        } else if (whitelistResult?.success) {
          console.log(`[AnimatedTerminal] Whitelisted user auth account ${whitelistResult.operation}: ${whitelistResult.userId}`);
        }
      } catch (whitelistCheckError) {
        console.warn('[AnimatedTerminal] Whitelist check failed, continuing with normal flow:', whitelistCheckError);
        // Continue with normal flow - this handles cases where the function doesn't exist or other issues
      }

      // STEP 2: Send magic link (works for both whitelisted and normal users now)
      const { error } = await supabase.auth.signInWithOtp({ email: normalizedEmail });
      if (error) throw error;
      setSuccess('Code sent! Check your email (and spam/junk folder).');
      setOtpSent(true);
      console.log('[AnimatedTerminal] OTP request successful for:', normalizedEmail);
    } catch (err) {
      console.error('[AnimatedTerminal] Error requesting code:', err);
      
      // Check if this looks like a server/database error
      const errorMessage = err instanceof Error ? err.message : 'Failed to send code';
      if (errorMessage.includes('Database error') || errorMessage.includes('AuthApiError')) {
        console.log('[AnimatedTerminal] Detected server issues, switching to fallback mode');
        setServerDown(true);
      } else {
        setError(errorMessage);
      }
      setOtpSent(false);
    } finally {
      setIsLoading(false);
    }
  };

  const handleVerifyOtp = async (e: React.FormEvent) => {
    e.preventDefault();
    setError(null);
    setSuccess(null);
    setIsLoading(true);

    // Normalize email to lowercase to match Supabase Auth behavior
    const normalizedEmail = email.toLowerCase().trim();

    try {
      console.log(`[AnimatedTerminal] Verifying code for: ${normalizedEmail} with token: ${otp}`);
      const { data, error } = await supabase.auth.verifyOtp({
        email: normalizedEmail,
        token: otp,
        type: 'email',
      });

      if (error) throw error;
      
      if (data.session) {
        console.log('[AnimatedTerminal] OTP verification successful, session:', data.session);
        setSuccess('Login successful!');
        onComplete();
      } else {
        console.warn('[AnimatedTerminal] OTP verified but no session returned.');
        throw new Error('Verification succeeded but failed to establish session.');
      }

    } catch (err) {
      console.error('[AnimatedTerminal] Error verifying code:', err);
      setError(err instanceof Error ? err.message : 'Invalid or expired code');
    } finally {
      setIsLoading(false);
    }
  };



  return (
    <div 
      className="h-[100dvh] bg-cover bg-center bg-no-repeat flex items-center justify-center"
      style={{
        backgroundImage: `url('https://guquxpxxycfmmlqajdyw.supabase.co/storage/v1/object/public/background-image//login-background.png')`
      }}
    >
      <div className="w-full h-full max-w-[1000px] relative flex items-center justify-center px-4" ref={containerRef}>
        {/* Hidden admin click area */}
        <div
          onClick={() => navigate('/retro2')}
          className="absolute top-0 right-0 w-[30px] h-[30px] cursor-default z-50"
          style={{ opacity: 0 }}
        />

        {borderChars.map((char, index) => (
          <motion.div
            key={index}
            initial={{ opacity: 0 }}
            animate={{ opacity: 1 }}
            transition={{ duration: 0.05 }}
            className="absolute font-mono text-retro-accent text-xl"
            style={{
              ...getBorderPosition(index, dimensions),
              transform: getBorderTransform(index, dimensions)
            }}
          >
            {char}
          </motion.div>
        ))}

        <AnimatePresence>
          {showLogin && (
            <motion.div
              initial={{ opacity: 0, scale: 0.9 }}
              animate={{ opacity: 1, scale: 1 }}
              transition={{ duration: 0.3 }}
              className="absolute inset-0 flex items-center justify-center"
            >
              {/* Use padding instead of calculated width for better responsiveness */}
              <div className="w-full max-w-[300px] px-6 sm:px-0">
                <div className="p-4 sm:p-8">
                  {serverDown ? (
                    // Server down fallback UI
                    <>
                      <div className="flex items-center justify-center gap-3 mb-8">
                        <h1 className="text-lg font-display text-retro-accent whitespace-nowrap">
                          Server's Down
                        </h1>
                      </div>
                      
                      <div className="mb-6 text-center">
                        <p className="font-mono text-retro-accent/80 text-sm mb-4">
                          We're having technical difficulties.
                        </p>
<<<<<<< HEAD
                        <p className="font-mono text-retro-accent/60 text-xs">
                          Come back later.
                        </p>
=======
                        <p className="font-mono text-retro-accent/60 text-xs mb-3">
                          Come back later.
                        </p>
                        <p className="font-mono text-retro-accent/60 text-xs">
                          Message{' '}
                          <a 
                            href="mailto:living@thegarden.pt" 
                            className="text-retro-accent hover:text-accent-secondary underline"
                          >
                            living@thegarden.pt
                          </a>
                          {' '}for the time being.
                        </p>
>>>>>>> d673756c
                      </div>

                      <button
                        onClick={() => {
                          setServerDown(false);
                          setError(null);
                        }}
                        className="w-full font-mono text-retro-accent/60 text-sm hover:text-retro-accent underline"
                      >
                        ← try login again
                      </button>
                    </>
                  ) : (
                    // Original login UI
                    <>
                      <div className="flex items-center justify-center gap-3 mb-8">
                        <h1 className="text-lg font-display text-retro-accent whitespace-nowrap">
                          Enter The Garden
                        </h1>
                      </div>

                      <form onSubmit={otpSent ? handleVerifyOtp : handleSendOtp} className="space-y-4">
                        <div className="w-full">
                          <div className={`relative w-full ${ (error || success) ? 'mb-3' : '' }`}>
                            <input
                              type="email"
                              id="email-input"
                              name="email"
                              list="email-list"
                              value={email}
                              onChange={(e) => setEmail(e.target.value.trim())}
                              className="w-full min-w-[200px] bg-black text-retro-accent border-2 border-retro-accent/70 p-3 font-mono focus:outline-none focus:ring-2 focus:ring-retro-accent/50 placeholder-retro-accent/30"
                              style={{
                                clipPath: `polygon(
                                  0 4px, 4px 4px, 4px 0,
                                  calc(100% - 4px) 0, calc(100% - 4px) 4px, 100% 4px,
                                  100% calc(100% - 4px), calc(100% - 4px) calc(100% - 4px),
                                  calc(100% - 4px) 100%, 4px 100%, 4px calc(100% - 4px),
                                  0 calc(100% - 4px)
                                )`
                              }}
                              placeholder="email"
                              required
                              autoComplete="email"
                              spellCheck="false"
                              disabled={otpSent || isLoading}
                            />
                          </div>
                        </div>

                        {otpSent && (
                          <div>
                            <input
                              type="text"
                              id="otp-input"
                              name="otp"
                              value={otp}
                              onChange={(e) => setOtp(e.target.value.trim())}
                              placeholder="Enter code"
                              required
                              disabled={isLoading}
                              className="w-full min-w-[200px] bg-black text-retro-accent border-2 border-retro-accent/70 p-3 font-mono focus:outline-none focus:ring-2 focus:ring-retro-accent/50 placeholder-retro-accent/30 mt-2"
                              style={{
                                clipPath: `polygon(
                                  0 4px, 4px 4px, 4px 0,
                                  calc(100% - 4px) 0, calc(100% - 4px) 4px, 100% 4px,
                                  100% calc(100% - 4px), calc(100% - 4px) calc(100% - 4px),
                                  calc(100% - 4px) 100%, 4px 100%, 4px calc(100% - 4px),
                                  0 calc(100% - 4px)
                                )`
                              }}
                            />
                          </div>
                        )}

                        {error && (
                          <div className="font-mono text-red-500 text-sm">
                            {error}
                          </div>
                        )}

                        {success && (
                          <div className="font-mono text-retro-accent text-sm w-full whitespace-pre-wrap">
                            {success}
                          </div>
                        )}

                        <button
                          type="submit"
                          disabled={isLoading}
                          className="w-full bg-retro-accent text-black p-3 font-mono hover:bg-accent-secondary transition-colors disabled:opacity-50 disabled:cursor-not-allowed"
                          style={{
                            clipPath: `polygon(
                              0 4px, 4px 4px, 4px 0,
                              calc(100% - 4px) 0, calc(100% - 4px) 4px, 100% 4px,
                              100% calc(100% - 4px), calc(100% - 4px) calc(100% - 4px),
                              calc(100% - 4px) 100%, 4px 100%, 4px calc(100% - 4px),
                              0 calc(100% - 4px)
                            )`
                          }}
                        >
                          {isLoading ? (otpSent ? 'verifying...' : 'sending...') : (otpSent ? 'verify code' : 'send code')}
                        </button>
                      </form>
                    </>
                  )}
                </div>
              </div>
            </motion.div>
          )}
        </AnimatePresence>
      </div>
    </div>
  );
}

function getBorderPosition(index: number, dims = { width: 0, height: 0 }) {
  const { width: totalWidth, height: totalHeight } = dims;

  if (index < totalWidth) {
    return {
      left: `${(index / totalWidth) * 100}%`,
      top: '0'
    };
  } else if (index < totalWidth + totalHeight) {
    return {
      right: '0',
      top: `${((index - totalWidth) / totalHeight) * 100}%`
    };
  } else if (index < (totalWidth * 2) + totalHeight) {
    return {
      right: `${((index - (totalWidth + totalHeight)) / totalWidth) * 100}%`,
      bottom: '0'
    };
  } else {
    return {
      left: '0',
      bottom: `${((index - (totalWidth * 2 + totalHeight)) / totalHeight) * 100}%`
    };
  }
}

function getBorderTransform(index: number, dims = { width: 0, height: 0 }): string {
  const { width: totalWidth, height: totalHeight } = dims;
  const totalChars = (totalWidth * 2) + (totalHeight * 2);

  const isTopEdge = index < totalWidth;
  const isRightEdge = index >= totalWidth && index < totalWidth + totalHeight;
  const isBottomEdge = index >= totalWidth + totalHeight && index < totalWidth * 2 + totalHeight;
  const isLeftEdge = index >= totalWidth * 2 + totalHeight;

  const isTopLeft = index === 0;
  const isTopRight = index === totalWidth - 1;
  const isBottomRight = index === totalWidth + totalHeight -1;
  const isBottomLeft = index === totalWidth * 2 + totalHeight -1;

  if (isTopLeft) return 'translate(0, 0)';
  if (isTopRight) return 'translate(-100%, 0)';
  if (isBottomRight) return 'translate(-100%, -100%)';
  if (isBottomLeft) return 'translate(0, -100%)';

  if (isTopEdge) return 'translate(-50%, 0)';
  if (isRightEdge) return 'translate(-100%, -50%)';
  if (isBottomEdge) return 'translate(-50%, -100%)';
  if (isLeftEdge) return 'translate(0, -50%)';

  return 'translate(-50%, -50%)';
}<|MERGE_RESOLUTION|>--- conflicted
+++ resolved
@@ -282,11 +282,6 @@
                         <p className="font-mono text-retro-accent/80 text-sm mb-4">
                           We're having technical difficulties.
                         </p>
-<<<<<<< HEAD
-                        <p className="font-mono text-retro-accent/60 text-xs">
-                          Come back later.
-                        </p>
-=======
                         <p className="font-mono text-retro-accent/60 text-xs mb-3">
                           Come back later.
                         </p>
@@ -300,7 +295,6 @@
                           </a>
                           {' '}for the time being.
                         </p>
->>>>>>> d673756c
                       </div>
 
                       <button
